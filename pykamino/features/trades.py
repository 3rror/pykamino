--- conflicted
+++ resolved
@@ -99,17 +99,12 @@
         yield start, start + freq
         start += offset
 
-<<<<<<< HEAD
-def features_in_subset(df, instant, next_instant):
-    trades_slice = df[df.time.between(instant, next_instant)]
-=======
 
 def features_from_subset(trades, start, end):
     """
     TODO: Add doc
     """
     trades_slice = trades[trades.time.between(start, end)]
->>>>>>> fdda53c7
     features = compute_all(trades_slice)
     features["start_time"] = start
     features["end_time"] = end
@@ -127,11 +122,5 @@
     trades = select_trades(start, end, products)
 
     with multiprocessing.Pool() as pool:
-<<<<<<< HEAD
-        params = [(trades, start, end) for start, end in pairwise(windows)]
-        features = pool.starmap(features_in_subset, params)
-    return features
-=======
         data = ((trades, *window) for window in time_windows(start, end, res, stride))
-        return pool.starmap(features_from_subset, data)
->>>>>>> fdda53c7
+        return pool.starmap(features_from_subset, data)